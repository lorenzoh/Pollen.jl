"""
    MarkdownFormat([parser]) <: Format

Format for reading CommonMark-compliant Markdown. See
[CommonMark.jl](https://github.com/MichaelHatherly/CommonMark.jl)
for a reference.
"""
struct MarkdownFormat <: Format
    parser::CM.Parser
    concatstrings::Bool
end
function MarkdownFormat(parser = default_md_parser(); concatstrings = true)
    MarkdownFormat(default_md_parser(), concatstrings)
end

function parse(io::IO, format::MarkdownFormat)
    ast = format.parser(io)
    #if format.concatstrings

    #end
    return xtree(ast)
end

function default_md_parser()
    # adapted from https://github.com/MichaelHatherly/Publish.jl/blob/master/src/utilities.jl
    cm = CM
    parser = cm.enable!(cm.Parser(),
                        [
                            ## CM-provided.
                            cm.AdmonitionRule(),
                            cm.AttributeRule(),
                            cm.AutoIdentifierRule(),
                            cm.CitationRule(),
                            cm.DollarMathRule(),
                            cm.FootnoteRule(),
                            cm.FrontMatterRule(toml = TOML.parse),
                            cm.MathRule(),
                            cm.RawContentRule(),
                            cm.TableRule(),
                        ])
    return parser
end

extensionformat(::Val{:md}) = MarkdownFormat()
formatextension(::MarkdownFormat) = "md"

## Parsing helpers

function mdchildren(node::CM.Node)
    if !isdefined(node.first_child, :t)
        return CM.Node[]
    end

    child = node.first_child
    childs = [child]

    while child != node.last_child
        child = child.nxt
        push!(childs, child)
    end
    return combine(childs, c -> c.t isa CM.Text) do cs
        textnode(string(getfield.(cs, :literal)...))
    end
end

function textnode(str)
    node = CM.Node(CM.Text())
    node.literal = str
    return node
end

function combine(f, v::AbstractVector, predicate)
    buf = []
    res = []

    for x in v
        if predicate(x)
            push!(buf, x)
        else
            if !isempty(buf)
                push!(res, f(buf))
                buf = []
            end
            push!(res, x)
        end
    end
    if !isempty(buf)
        push!(res, f(buf))
        buf = []
    end
    return res
end

function mdchildrenattrs(node::CM.Node)
    allcs = mdchildren(node)
    cs = CM.Node[]
    attrs = Dict{Symbol, String}[]
    as = Dict{Symbol, String}()

    for (i, c) in enumerate(allcs)
        if c.t isa CM.Attributes
            as = Dict{Symbol, Any}((Symbol(k), v) for (k, v) in c.t.dict)
            if haskey(as, :class)
                as[:class] = join(as[:class], ';')
            end
            # last child
<<<<<<< HEAD
            if i == length(allcs) && allcs[end-1].t isa CM.AbstractInline
=======
            if i == length(allcs) && allcs[end - 1].t isa CM.AbstractInline
>>>>>>> 3f390846
                attrs[end] = merge(attrs[end], as)
                as = Dict{Symbol, String}()
            end
        else
            # Inline attributes come after the token
            if c.t isa CM.AbstractInline
                push!(cs, c)
                if !isempty(as)
                    attrs[end] = merge(attrs[end], as)
                end
                push!(attrs, Dict{Symbol, String}())
                # While block attributes come before the token
            else
                push!(cs, c)
                push!(attrs, as)
            end
            as = Dict{Symbol, String}()
        end
    end
    return cs, attrs
end

function childrenxtrees(node::CM.Node)
    cs, attrs = mdchildrenattrs(node)
    return XTree[xtree(c, as) for (c, as) in zip(cs, attrs)]
end

xtree(node::CM.Node, attrs::Dict = Dict{Symbol, Any}()) = xtree(node, node.t, attrs)

const BLOCK_TO_TAG = Dict(CM.Item => :li,
                          CM.Paragraph => :p,
                          CM.Text => :span,
                          CM.Emph => :em,
                          CM.LineBreak => :br,
                          CM.ThematicBreak => :hr,
                          CM.BlockQuote => :blockquote,
                          CM.Admonition => :admonition,
                          CM.Citation => :citation,
                          CM.Strong => :strong,
                          CM.Table => :table,
                          CM.TableRow => :tr,
                          CM.TableCell => :td,
                          CM.FrontMatter => :fm,
                          CM.HtmlInline => :span,
                          CM.FootnoteLink => :footnotelink,
                          CM.FootnoteDefinition => :footnotedef,
                          CM.Backslash => :backslash)

function xtree(node::CM.Node, c::CM.AbstractContainer, attrs = Dict{Symbol, String}())
    tag = BLOCK_TO_TAG[typeof(c)]
    return Node(tag, childrenxtrees(node), attrs)
end

# For some `AbstractContainer`s, the behavior is customized.

_maybespan(x, attrs) = isempty(attrs) ? x : Node(:span, [x], attrs)
xtree(node::CM.Node, ::CM.Text, attrs) = _maybespan(Leaf(node.literal), attrs)
xtree(::CM.Node, ::CM.SoftBreak, attrs) = _maybespan(Leaf(" "), attrs)
xtree(node::CM.Node, ::CM.Code, attrs) = Node(:code, [Leaf(node.literal)], attrs)
xtree(node::CM.Node, ::CM.Math, attrs) = Node(:math, [Leaf(node.literal)], attrs)
function xtree(node::CM.Node, ::CM.DisplayMath, attrs)
    Node(:mathblock, [Leaf(node.literal)], attrs)
end

function xtree(node::CM.Node, ::CM.HtmlBlock, attrs)
    withattributes(parse(node.literal, HTMLFormat()), attrs)
end

function xtree(node::CM.Node, ::CM.Paragraph, attrs)
    chs = XTree[]
    s = ""
    for ch in childrenxtrees(node)
        if ch isa Leaf{String}
            s *= ch[]
        else
            if !isempty(s)
                push!(chs, Leaf(s))
                s = ""
            end
            push!(chs, ch)
        end
    end
    if !isempty(s)
        push!(chs, Leaf(s))
    end
    return Node(:p, chs, attrs)
end

function xtree(node::CM.Node, ::CM.Document, attrs)
    attrs = frontmatter(node)
    if !isempty(attrs)
        node.first_child = node.first_child.nxt
    end

    return Node(:md,
                childrenxtrees(node),
                attrs)
end

function frontmatter(cmnode::CM.Node)
    Dict{Symbol, Any}(Symbol(k) => v for (k, v) in CM.frontmatter(cmnode))
end

function xtree(node::CM.Node, i::CM.Image, attrs)
    return Node(:img,
                childrenxtrees(node),
                merge(attrs, Dict(:src => i.destination, :alt => i.title)))
end

function xtree(node::CM.Node, c::CM.CodeBlock, attrs)
<<<<<<< HEAD
    return Node(tag=:codeblock,
                children=[Leaf(node.literal)];
                attributes=merge(attrs, Dict(:lang => c.info)))
=======
    return Node(tag = :codeblock,
                children = [Leaf(node.literal)];
                attributes = merge(attrs, Dict(:lang => c.info)))
>>>>>>> 3f390846
end

function xtree(node::CM.Node, c::CM.List, attrs)
    tag = c.list_data.type == :ordered ? :ol : :ul
    return Node(tag, childrenxtrees(node), attrs)
end

function xtree(node::CM.Node, l::CM.Link, attrs)
    return Node(:a,
                childrenxtrees(node),
                merge(attrs, Dict(:href => l.destination, :title => l.title)))
end

function xtree(node::CM.Node, c::CM.Heading, attrs)
    tag = Symbol("h$(c.level)")
    return Node(tag, childrenxtrees(node), attrs)
end

function xtree(node::CM.Node, c::CM.Admonition, attrs)
<<<<<<< HEAD
    return Node(tag=:admonition,
                children=[
                    Node(:admonitiontitle, [Leaf(c.title)]),
                    Node(:admonitionbody, childrenxtrees(node)),
                ], attributes=merge(attrs, Dict(:class => c.category)))
=======
    return Node(tag = :admonition,
                children = [
                    Node(:admonitiontitle, [Leaf(c.title)]),
                    Node(:admonitionbody, childrenxtrees(node)),
                ], attributes = merge(attrs, Dict(:class => c.category)))
>>>>>>> 3f390846
end

# tables

function xtree(cmnode::CM.Node, ::CM.TableHeader, attrs)
    node = Node(:tr, childrenxtrees(cmnode.first_child), attrs)
    return cata(node -> withtag(node, :th), node, SelectTag(:td))
end

function xtree(cmnode::CM.Node, c::CM.Table, attrs)
    nodeheader = cmnode.first_child
    nodebody = nodeheader.nxt

    return Node(:table,
                [
                    xtree(nodeheader),
                    childrenxtrees(nodebody)...,
                ],
                merge(attrs, Dict(:align => c.spec)))

    node = Node(:tr, childrenxtrees(cmnode), attrs)
    return cata(node -> withtag(node, :th), node, SelectTag(:td))
end

@testset "MarkdownFormat" begin
    f = MarkdownFormat()

    @testset "Inline" begin
        # ## Inline styles
        @test parse("Hi", f) == Node(:md, Node(:p, "Hi"))
        # emphasis
        @test parse("_Hi_", f) == Node(:md, Node(:p, Node(:em, "Hi")))
        @test parse("**Hi**", f) == Node(:md, Node(:p, Node(:strong, "Hi")))
        # code
        @test parse("`code`", f) == Node(:md, Node(:p, Node(:code, "code")))

        @testset "Math (inline)" begin
            @test parse("``x^2 = y``", f) == Node(:md, Node(:p, Node(:math, "x^2 = y")))
            @test parse("``x^2 = y``", f) == parse("\$x^2 = y\$", f)
        end
    end

    @testset "Blocks" begin
        # Lists
        @test parse("- Hi", f) == Node(:md, Node(:ul, Node(:li, Node(:p, "Hi"))))
        @test parse("1. Hi", f) == Node(:md, Node(:ol, Node(:li, Node(:p, "Hi"))))

        # Breaks
        @test Pollen.parse("Hi\n\n---\n", f) == Node(:md, Node(:p, "Hi"), Node(:hr))

        # Code blocks
        cb = Pollen.parse("""
        ```julia
        f(x) = 1
        ```
        """, f)
        @test cb == Node(:md, Node(:codeblock, "f(x) = 1\n", lang = "julia"))

        # Block quotes
        @test Pollen.parse("> Hi", f) == Node(:md, Node(:blockquote, Node(:p, "Hi")))

        @testset "FrontMatter" begin @test Pollen.parse("+++\nx = \"y\"\n+++\n\nhi\n", f) ==
                                           Node(:md,
                                                Node(:p, "hi");
                                                x = "y") end

        @testset "HtmlBlock" begin @test parse("<div>hi</div>", f) ==
                                         Node(:md, Node(:html, Node(:div, "hi"))) end

        @testset "Tables" begin
            s = """
            | x | y |
            |:--|--:|
            |hello|world|
            """
            @test Pollen.parse(s, f) == Node(:md,
                       Node(:table,
                            Node(:tr, Node(:th, "x"), Node(:th, "y")),
                            Node(:tr, Node(:td, "hello"), Node(:td, "world"));
                            align = [:left, :right]))
        end

        @testset "Admonitions" begin
            s = """
            !!! note "Title"

                Hello world
            """
            @test Pollen.parse(s, f) == Node(:md,
                       Node(:admonition,
                            Node(:admonitiontitle, "Title"),
                            Node(:admonitionbody, Node(:p, "Hello world")),
                            class = "note"))
        end

        @testset "Math (block)" begin @test Pollen.parse("""
                                          \$\$
                                          f(x) = y
                                          \$\$
                                          """, f) == Node(:md, Node(:mathblock, "f(x) = y")) end
    end

    @testset "Attributes" begin
        @testset "Block-level" begin
            node = Pollen.parse("""
                {.hello #world attr=hi}
                Hello
                """, f)
            @test node == Node(:md,
                       Node(:p, "Hello";
                            id = "world", class = "hello", attr = "hi"))
        end

        @testset "Inline" begin
            node = Pollen.parse("Hello `code`{attr=hi} world", f)
            @test node == Node(:md, Node(:p,
                                 "Hello ",
                                 Node(:code, "code"; attr = "hi"),
                                 " world"))
        end
    end
end<|MERGE_RESOLUTION|>--- conflicted
+++ resolved
@@ -104,11 +104,7 @@
                 as[:class] = join(as[:class], ';')
             end
             # last child
-<<<<<<< HEAD
-            if i == length(allcs) && allcs[end-1].t isa CM.AbstractInline
-=======
             if i == length(allcs) && allcs[end - 1].t isa CM.AbstractInline
->>>>>>> 3f390846
                 attrs[end] = merge(attrs[end], as)
                 as = Dict{Symbol, String}()
             end
@@ -219,15 +215,9 @@
 end
 
 function xtree(node::CM.Node, c::CM.CodeBlock, attrs)
-<<<<<<< HEAD
-    return Node(tag=:codeblock,
-                children=[Leaf(node.literal)];
-                attributes=merge(attrs, Dict(:lang => c.info)))
-=======
     return Node(tag = :codeblock,
                 children = [Leaf(node.literal)];
                 attributes = merge(attrs, Dict(:lang => c.info)))
->>>>>>> 3f390846
 end
 
 function xtree(node::CM.Node, c::CM.List, attrs)
@@ -247,19 +237,12 @@
 end
 
 function xtree(node::CM.Node, c::CM.Admonition, attrs)
-<<<<<<< HEAD
-    return Node(tag=:admonition,
-                children=[
-                    Node(:admonitiontitle, [Leaf(c.title)]),
-                    Node(:admonitionbody, childrenxtrees(node)),
-                ], attributes=merge(attrs, Dict(:class => c.category)))
-=======
     return Node(tag = :admonition,
                 children = [
                     Node(:admonitiontitle, [Leaf(c.title)]),
                     Node(:admonitionbody, childrenxtrees(node)),
                 ], attributes = merge(attrs, Dict(:class => c.category)))
->>>>>>> 3f390846
+
 end
 
 # tables
