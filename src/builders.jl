--- conflicted
+++ resolved
@@ -62,7 +62,6 @@
     end
 end
 
-<<<<<<< HEAD
 function buildpath(dir, docid, format)
     ext = formatextension(format)
     docext = splitext(docid)[2][2:end]
@@ -73,8 +72,6 @@
     Path(path)
 end
 
-=======
->>>>>>> 3f390846
 function buildtofile(xtree, docid::String, dir, format)
     fullpath = buildpath(dir, docid, format)
     try
