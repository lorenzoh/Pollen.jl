abstract type XTree end

"""
    Leaf(value) <: XTree

A leaf node in an `XTree`. It holds a single value.
"""
struct Leaf{T} <: XTree
    data::T
end

Base.getindex(xleaf::Leaf) = xleaf.data

Leaf(leaf::Leaf) = leaf

AbstractTrees.children(::Leaf) = ()
AbstractTrees.printnode(io::IO, xleaf::Leaf) = print(io, xleaf[])
function AbstractTrees.printnode(io::IO, xleaf::Leaf{String})
    if get(io, :color, false) && !get(io, :compact, false)
        print(io, "$(crayon"green")\"$(xleaf[])\"$(crayon"reset")")
    else
        print(io, "\"$(xleaf[])\"")
    end
end

"""
    Node(tag, children...; attributes...)

A non-leaf node in an `XTree`. It has a tag, can hold a number of
children nodes and key-value attributes.

You can access and modify these using

- [`tag`](#) and [`withtag`](#)
- [`AbstractTrees.children`](#) and [`withchildren`](#)
- [`attributes`](#) and [`withattributes`](#)

## Examples

```julia
Node(:paragraph,
    "I am a sentence", "This one is short";
    class = "tight")

# Equivalently
Node(:paragraph,
    ["I am a sentence", "This one is short"],
    Dict(:class => "tight"))
```
"""
Base.@kwdef struct Node{T <: XTree, D <: Dict{Symbol}} <: XTree
    tag::Symbol
    children::Vector{T}
    attributes::D
end

<<<<<<< HEAD
Base.show(io::IO, xnode::Node) = print_tree(io, xnode; maxdepth = 10)
=======
Base.show(io::IO, xnode::Node) = print_tree(io, xnode; maxdepth = 4)
>>>>>>> 3f390846

function Node(tag::Symbol, children...; attributes...)
    return Node(tag,
                [_xtree(x) for x in children],
                Dict(pairs(attributes)))
end

function Node(tag::Symbol, children::AbstractVector{<:XTree})
    Node(tag, children, Dict{Symbol, Any}())
end

_xtree(node::Node) = node
_xtree(leaf::Leaf) = leaf
_xtree(x) = Leaf(x)

AbstractTrees.children(xnode::Node) = xnode.children
tag(xnode::Node) = xnode.tag
attributes(xnode::Node) = xnode.attributes

Base.iterate(xnode::Node) = iterate(children(xnode))
Base.iterate(xnode::Node, state) = iterate(children(xnode), state)
Base.IteratorSize(::Type{Node{T}}) where {T} = Base.SizeUnknown()
Base.eltype(::Type{Node{T}}) where {T} = T

Base.eltype(::Type{<:TreeIterator{<:Node{T}}}) where {T} = T
Base.IteratorEltype(::Type{<:TreeIterator{<:Node{T}}}) where {T} = Base.HasEltype()

# from AbstractTrees >= v0.4
if isdefined(AbstractTrees, :ChildIndexing)
    AbstractTrees.ChildIndexing(::Type{<:XTree}) = AbstractTrees.IndexedChildren()
end

withchildren(xnode::Node, children) = Node(tag(xnode), children, attributes(xnode))
withtag(xnode::Node, tag) = Node(tag, children(xnode), attributes(xnode))
withattributes(xnode::Node, attributes) = Node(tag(xnode), children(xnode), attributes)

# Catamorphism

"""
    catafold(f, xtree, state)

Fold a function `f : (node, state) -> (node', state')` post-order over `xtree` and
return a modified tree as well as the resulting state.

Use [`cata`](#) for a stateless catamorphism and [`fold`](#) if you don't want to
transform `xtree`.
"""
function catafold(f, xnode::Node, state; T = XTree)
    cs = T[]
    for c in children(xnode)
        c, state = catafold(f, c, state; T = T)
        push!(cs, c)
    end
    return f(withchildren(xnode, cs), state)
end

catafold(f, xleaf::Leaf, state; kwargs...) = f(xleaf, state)

"""
    cata(f, tree)

Transform every node in `tree` with function `f`.
"""
cata(f, xnode::Node) = f(withchildren(xnode, XTree[cata(f, c) for c in children(xnode)]))
cata(f, xleaf::Leaf) = f(xleaf)

"""
    fold(f, tree)

Fold over tree in post-order iteration.

## Examples

```julia
node = Node(:table, Node(:row, 10, 10), Node(:row, 10, 10))
Pollen.fold(node, 0) do x, subtree
    subtree isa Leaf{Int} ? x + subtree[] : x
end
```
"""
function fold(f, tree::XTree, init; iterator = PostOrderDFS)
    foldl(f, (l for l in iterator(tree)); init = init)
end

"""
    fold(f, tree)

Fold over all leaves in `tree` in post-order iteration.

## Examples

```julia
node = Node(:table, Node(:row, 10, 10), Node(:row, 10, 10))
Pollen.foldleaves((x, leaf) -> x + leaf[], node, 0)
```
"""
foldleaves(f, xnode::XTree, init) = foldl(f, (l[] for l in Leaves(xnode)); init = init)

# Equality comparison for `Node`s and `Leaf`s. Short-circuits on the first mismatch.

function Base.:(==)(x1::Node, x2::Node)
    return ((tag(x1) == tag(x2)) &&
            (attributes(x1) == attributes(x2)) &&
            (length(children(x1)) == length(children(x2))) &&
            all(c1 == c2 for (c1, c2) in zip(children(x1), children(x2))))
end

Base.:(==)(::Node, _) = false
Base.:(==)(_, ::Node) = false

Base.:(==)(x1::Leaf, x2::Leaf) = x1[] == x2[]
Base.:(==)(::Leaf, _) = false
Base.:(==)(::Node, ::Leaf) = false
Base.:(==)(::Leaf, ::Node) = false

# Printing

function AbstractTrees.printnode(io::IO, x::Node)
    rich = get(io, :color, false) && !get(io, :compact, false)
    print(io, "Node(:")
    rich && print(io, crayon"bold")
    print(io, tag(x))
    rich && print(io, crayon"reset")
    if !isempty(x.attributes)
        print(io, "; ")
        rich && print(io, crayon"dark_gray")
        for (i, (key, value)) in enumerate(x.attributes)
            if i != 1
                print(io, ", ")
            end
            print(io, key, " = ")
            show(io, value)
        end
        rich && print(io, crayon"reset")
    end
    print(io, ")")
end

@testset "XTree" begin
    @testset "Node constructors" begin
        @test_nowarn Node(:tag)
        @test tag(Node(:tag)) == :tag
        @test isempty(children(Node(:tag)))
        @test isempty(attributes(Node(:tag)))
        @test_nowarn Node(:tag, [])
        @test_nowarn Node(:tag, Leaf.(1:10))
        @test Node(:tag, Leaf.(1:10)) == Node(:tag, (1:10)...)
    end

    @test_nowarn Leaf(1)
    @test_nowarn Leaf(Leaf(1)) isa Leaf{Int}

    @testset "with*" begin
        node = Node(:tag)
        @test tag(withtag(node, :gat)) == :gat
        @test length(children(withchildren(node, Leaf.(1:10)))) == 10
        @test attributes(withattributes(node, Dict(:x => "hi")))[:x] == "hi"
    end
end

@testset "fold" begin
    x = Node(:tag, Leaf.(1:10))
    @test foldleaves(+, x, 0) == sum(1:10)
    @test foldleaves(*, x, 1) == prod(1:10)
    x = Node(:tag, "Hello", "World")
    @test foldleaves(*, x, "") == "HelloWorld"
end

@testset "cata" begin
    x = Node(:tag, Leaf.(1:10))
    x_ = cata(x) do node
        if node isa Leaf
            return Leaf(-node[])
        else
            return node
        end
    end
    @test x_ == Node(:tag, Leaf.(-1:-1:-10))
end

@testset "catafold" begin
    x = Node(:tag, Leaf.(1:10))
    x_, n = catafold(x, 0) do node, state
        if node isa Leaf
            return Leaf(-node[]), state + 1
        else
            return node, state
        end
    end
    @test x_ == Node(:tag, Leaf.(-1:-1:-10))
    @test n == 10
end<|MERGE_RESOLUTION|>--- conflicted
+++ resolved
@@ -54,11 +54,7 @@
     attributes::D
 end
 
-<<<<<<< HEAD
-Base.show(io::IO, xnode::Node) = print_tree(io, xnode; maxdepth = 10)
-=======
 Base.show(io::IO, xnode::Node) = print_tree(io, xnode; maxdepth = 4)
->>>>>>> 3f390846
 
 function Node(tag::Symbol, children...; attributes...)
     return Node(tag,
